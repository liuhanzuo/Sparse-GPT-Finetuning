--- conflicted
+++ resolved
@@ -4,9 +4,6 @@
    "cell_type": "code",
    "execution_count": 13,
    "metadata": {},
-<<<<<<< HEAD
-   "outputs": [],
-=======
    "outputs": [
     {
      "name": "stderr",
@@ -17,7 +14,6 @@
      ]
     }
    ],
->>>>>>> b409c861
    "source": [
     "import torch\n",
     "from torch.nn.utils import prune\n",
@@ -97,11 +93,7 @@
     "EPSILON = 0.0001\n",
     "SPARSENESS = .9\n",
     "B = 128\n",
-<<<<<<< HEAD
     "Bs = 64"
-=======
-    "Bs = 128"
->>>>>>> b409c861
    ]
   },
   {
@@ -119,11 +111,7 @@
       "should be replaced with\n",
       "X = torch.linalg.solve_triangular(A, B). (Triggered internally at /Users/runner/work/_temp/anaconda/conda-bld/pytorch_1670525498485/work/aten/src/ATen/native/BatchLinearAlgebra.cpp:2121.)\n",
       "  triangle_inv = torch.triangular_solve(triangle, identity, upper=True)[0]\n",
-<<<<<<< HEAD
       "100%|██████████| 196/196 [02:09<00:00,  1.52it/s]\n"
-=======
-      "100%|██████████| 196/196 [00:47<00:00,  4.08it/s]\n"
->>>>>>> b409c861
      ]
     }
    ],
@@ -419,21 +407,13 @@
   },
   {
    "cell_type": "code",
-<<<<<<< HEAD
-   "execution_count": null,
-=======
    "execution_count": 8,
->>>>>>> b409c861
    "metadata": {},
    "outputs": [
     {
      "data": {
       "text/plain": [
-<<<<<<< HEAD
-       "'Hello, my dog is cute, my dog is my dog is my dog is my dog is my dog is my dog is my dog is my dog is my dog is my dog is my dog is my dog is my dog is my dog is my dog is my dog is my dog is my dog is my dog is my dog is my dog is my dog is my dog is my dog is my dog is my dog is my dog is my dog is my dog is my dog is my dog'"
-=======
        "tensor(58992)"
->>>>>>> b409c861
       ]
      },
      "execution_count": 8,
@@ -442,13 +422,10 @@
     }
    ],
    "source": [
-<<<<<<< HEAD
     "input1 = tokenizer(\"Hello, my dog is cute\", return_tensors=\"pt\", padding=\"max_length\", truncation=True)\n",
     "input2 = tokenizer(\"What the fuck did you just fucking say about me, you little bitch?\", return_tensors=\"pt\", padding=\"max_length\", truncation=True)\n",
     "output = model.generate(input1.input_ids, max_length=100, num_return_sequences=1, temperature=0.9, top_p=0.95)\n",
     "tokenizer.decode(output[0], skip_special_tokens=True)"
-=======
-    "torch.sum(model.get_decoder().layers[0].self_attn.k_proj.weight == 0)"
    ]
   },
   {
@@ -469,7 +446,6 @@
    ],
    "source": [
     "torch.sum(model.get_decoder().layers[0].self_attn.k_proj.weight == 0) / (torch.sum(model.get_decoder().layers[0].self_attn.k_proj.weight == 0) + torch.sum(model.get_decoder().layers[0].self_attn.k_proj.weight != 0))"
->>>>>>> b409c861
    ]
   },
   {
